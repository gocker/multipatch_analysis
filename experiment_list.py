--- conflicted
+++ resolved
@@ -331,11 +331,8 @@
                     fgcolor[i, j] = 0.3
 
         w.matrix = MatrixItem(text=text, fgcolor=fgcolor, bgcolor=bgcolor,
-<<<<<<< HEAD
-                              rows=rows.values(), cols=cols.values(), size=size)
-=======
-                              rows=rows, cols=cols, size=size, header_color=header_color)
->>>>>>> 59c4ff15
+                              rows=rows.values(), cols=cols.values(), size=size,
+                              header_color=header_color)
         v.addItem(w.matrix)
 
         # colormap is logarithmic; remap to linear for legend
