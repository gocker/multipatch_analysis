--- conflicted
+++ resolved
@@ -269,14 +269,10 @@
     meta = recs[0]['data']
     if meta == '':
         return None
-<<<<<<< HEAD
-    return meta
-    #return json.loads(meta)  # unserialization corrects for a LIMS bug; we can remove this later.
-=======
+
     if isinstance(meta, basestring):
         meta = json.loads(meta)  # unserialization corrects for a LIMS bug; we can remove this later.
     return meta
->>>>>>> 1d32d1a8
 
 
 def specimen_type(spec_id):
