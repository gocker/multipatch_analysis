--- conflicted
+++ resolved
@@ -331,16 +331,11 @@
     """ % specimen)
     return [r['storage_directory'] for r in recs]
 
-
-<<<<<<< HEAD
-def specimen_metadata(spec_id):
-    recs = lims.query("""select data from specimen_metadata where specimen_id=%d"""  % spec_id)
-=======
+  
 def specimen_metadata(specimen):
     if not isinstance(specimen, int):
         specimen = specimen_id_from_name(specimen)
     recs = lims.query("select data from specimen_metadata where specimen_id=%d" % specimen)
->>>>>>> c3a23ec2
     if len(recs) == 0:
         return None
     meta = recs[0]['data']
